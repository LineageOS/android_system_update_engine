//
// Copyright (C) 2010 The Android Open Source Project
//
// Licensed under the Apache License, Version 2.0 (the "License");
// you may not use this file except in compliance with the License.
// You may obtain a copy of the License at
//
//      http://www.apache.org/licenses/LICENSE-2.0
//
// Unless required by applicable law or agreed to in writing, software
// distributed under the License is distributed on an "AS IS" BASIS,
// WITHOUT WARRANTIES OR CONDITIONS OF ANY KIND, either express or implied.
// See the License for the specific language governing permissions and
// limitations under the License.
//

// Update file format: An update file contains all the operations needed
// to update a system to a specific version. It can be a full payload which
// can update from any version, or a delta payload which can only update
// from a specific version.
// The update format is represented by this struct pseudocode:
// struct delta_update_file {
//   char magic[4] = "CrAU";
//   uint64 file_format_version;  // payload major version
//   uint64 manifest_size;  // Size of protobuf DeltaArchiveManifest
//
//   // Only present if format_version >= 2:
//   uint32 metadata_signature_size;
//
//   // The DeltaArchiveManifest protobuf serialized, not compressed.
//   char manifest[manifest_size];
//
//   // The signature of the metadata (from the beginning of the payload up to
//   // this location, not including the signature itself). This is a serialized
//   // Signatures message.
//   char metadata_signature_message[metadata_signature_size];
//
//   // Data blobs for files, no specific format. The specific offset
//   // and length of each data blob is recorded in the DeltaArchiveManifest.
//   struct {
//     char data[];
//   } blobs[];
//
//   // The signature of the entire payload, everything up to this location,
//   // except that metadata_signature_message is skipped to simplify signing
//   // process. These two are not signed:
//   uint64 payload_signatures_message_size;
//   // This is a serialized Signatures message.
//   char payload_signatures_message[payload_signatures_message_size];
//
// };

// The DeltaArchiveManifest protobuf is an ordered list of InstallOperation
// objects. These objects are stored in a linear array in the
// DeltaArchiveManifest. Each operation is applied in order by the client.

// The DeltaArchiveManifest also contains the initial and final
// checksums for the device.

// The client will perform each InstallOperation in order, beginning even
// before the entire delta file is downloaded (but after at least the
// protobuf is downloaded). The types of operations are explained:
// - REPLACE: Replace the dst_extents on the drive with the attached data,
//   zero padding out to block size.
// - REPLACE_BZ: bzip2-uncompress the attached data and write it into
//   dst_extents on the drive, zero padding to block size.
// - MOVE: Copy the data in src_extents to dst_extents. Extents may overlap,
//   so it may be desirable to read all src_extents data into memory before
//   writing it out. (deprecated)
// - SOURCE_COPY: Copy the data in src_extents in the old partition to
//   dst_extents in the new partition. There's no overlapping of data because
//   the extents are in different partitions.
// - BSDIFF: Read src_length bytes from src_extents into memory, perform
//   bspatch with attached data, write new data to dst_extents, zero padding
//   to block size. (deprecated)
// - SOURCE_BSDIFF: Read the data in src_extents in the old partition, perform
//   bspatch with the attached data and write the new data to dst_extents in the
//   new partition.
// - ZERO: Write zeros to the destination dst_extents.
// - DISCARD: Discard the destination dst_extents blocks on the physical medium.
//   the data read from those blocks is undefined.
// - REPLACE_XZ: Replace the dst_extents with the contents of the attached
//   xz file after decompression. The xz file should only use crc32 or no crc at
//   all to be compatible with xz-embedded.
// - PUFFDIFF: Read the data in src_extents in the old partition, perform
//   puffpatch with the attached data and write the new data to dst_extents in
//   the new partition.
//
// The operations allowed in the payload (supported by the client) depend on the
// major and minor version. See InstallOperation.Type below for details.

syntax = "proto2";

package chromeos_update_engine;
option optimize_for = LITE_RUNTIME;

// Data is packed into blocks on disk, always starting from the beginning
// of the block. If a file's data is too large for one block, it overflows
// into another block, which may or may not be the following block on the
// physical partition. An ordered list of extents is another
// representation of an ordered list of blocks. For example, a file stored
// in blocks 9, 10, 11, 2, 18, 12 (in that order) would be stored in
// extents { {9, 3}, {2, 1}, {18, 1}, {12, 1} } (in that order).
// In general, files are stored sequentially on disk, so it's more efficient
// to use extents to encode the block lists (this is effectively
// run-length encoding).
// A sentinel value (kuint64max) as the start block denotes a sparse-hole
// in a file whose block-length is specified by num_blocks.

message Extent {
  optional uint64 start_block = 1;
  optional uint64 num_blocks = 2;
}

// Signatures: Updates may be signed by the OS vendor. The client verifies
// an update's signature by hashing the entire download. The section of the
// download that contains the signature is at the end of the file, so when
// signing a file, only the part up to the signature part is signed.
// Then, the client looks inside the download's Signatures message for a
// Signature message that it knows how to handle. Generally, a client will
// only know how to handle one type of signature, but an update may contain
// many signatures to support many different types of client. Then client
// selects a Signature message and uses that, along with a known public key,
// to verify the download. The public key is expected to be part of the
// client.

message Signatures {
  message Signature {
    optional uint32 version = 1 [deprecated = true];
    optional bytes data = 2;

    // The DER encoded signature size of EC keys is nondeterministic for
    // different input of sha256 hash. However, we need the size of the
    // serialized signatures protobuf string to be fixed before signing;
    // because this size is part of the content to be signed. Therefore, we
    // always pad the signature data to the maximum possible signature size of
    // a given key. And the payload verifier will truncate the signature to
    // its correct size based on the value of |unpadded_signature_size|.
    optional fixed32 unpadded_signature_size = 3;
  }
  repeated Signature signatures = 1;
}

message PartitionInfo {
  optional uint64 size = 1;
  optional bytes hash = 2;
}

// Describe an image we are based on in a human friendly way.
// Examples:
//   dev-channel, x86-alex, 1.2.3, mp-v3
//   nplusone-channel, x86-alex, 1.2.4, mp-v3, dev-channel, 1.2.3
//
// All fields will be set, if this message is present.
message ImageInfo {
  optional string board = 1;
  optional string key = 2;
  optional string channel = 3;
  optional string version = 4;

  // If these values aren't present, they should be assumed to match
  // the equivalent value above. They are normally only different for
  // special image types such as nplusone images.
  optional string build_channel = 5;
  optional string build_version = 6;
}

message InstallOperation {
  enum Type {
<<<<<<< HEAD
    REPLACE = 0;  // Replace destination extents w/ attached data
    REPLACE_BZ = 1;  // Replace destination extents w/ attached bzipped data
    MOVE = 2 [deprecated = true];  // Move source extents to destination extents
    BSDIFF = 3 [deprecated = true];  // The data is a bsdiff binary diff
=======
    REPLACE = 0;     // Replace destination extents w/ attached data.
    REPLACE_BZ = 1;  // Replace destination extents w/ attached bzipped data.
    MOVE = 2 [deprecated = true];    // Move source extents to target extents.
    BSDIFF = 3 [deprecated = true];  // The data is a bsdiff binary diff.
>>>>>>> 694eeb0d

    // On minor version 2 or newer, these operations are supported:
    SOURCE_COPY = 4; // Copy from source to target partition
    SOURCE_BSDIFF = 5; // Like BSDIFF, but read from source partition

    // On minor version 3 or newer and on major version 2 or newer, these
    // operations are supported:
    REPLACE_XZ = 8; // Replace destination extents w/ attached xz data.

    // On minor version 4 or newer, these operations are supported:
    ZERO = 6;  // Write zeros in the destination.
    DISCARD = 7;  // Discard the destination blocks, reading as undefined.
    BROTLI_BSDIFF = 10;  // Like SOURCE_BSDIFF, but compressed with brotli.

    // On minor version 5 or newer, these operations are supported:
    PUFFDIFF = 9;  // The data is in puffdiff format.
  }
  required Type type = 1;

  // Only minor version 6 or newer support 64 bits |data_offset| and
  // |data_length|, older client will read them as uint32.
  // The offset into the delta file (after the protobuf)
  // where the data (if any) is stored
  optional uint64 data_offset = 2;
  // The length of the data in the delta file
  optional uint64 data_length = 3;

  // Ordered list of extents that are read from (if any) and written to.
  repeated Extent src_extents = 4;
  // Byte length of src, equal to the number of blocks in src_extents *
  // block_size. It is used for BSDIFF and SOURCE_BSDIFF, because we need to
  // pass that external program the number of bytes to read from the blocks we
  // pass it.  This is not used in any other operation.
  optional uint64 src_length = 5;

  repeated Extent dst_extents = 6;
  // Byte length of dst, equal to the number of blocks in dst_extents *
  // block_size. Used for BSDIFF and SOURCE_BSDIFF, but not in any other
  // operation.
  optional uint64 dst_length = 7;

  // Optional SHA 256 hash of the blob associated with this operation.
  // This is used as a primary validation for http-based downloads and
  // as a defense-in-depth validation for https-based downloads. If
  // the operation doesn't refer to any blob, this field will have
  // zero bytes.
  optional bytes data_sha256_hash = 8;

  // Indicates the SHA 256 hash of the source data referenced in src_extents at
  // the time of applying the operation. If present, the update_engine daemon
  // MUST read and verify the source data before applying the operation.
  optional bytes src_sha256_hash = 9;
}

// Describes the update to apply to a single partition.
message PartitionUpdate {
  // A platform-specific name to identify the partition set being updated. For
  // example, in Chrome OS this could be "ROOT" or "KERNEL".
  required string partition_name = 1;

  // Whether this partition carries a filesystem with post-install program that
  // must be run to finalize the update process. See also |postinstall_path| and
  // |filesystem_type|.
  optional bool run_postinstall = 2;

  // The path of the executable program to run during the post-install step,
  // relative to the root of this filesystem. If not set, the default "postinst"
  // will be used. This setting is only used when |run_postinstall| is set and
  // true.
  optional string postinstall_path = 3;

  // The filesystem type as passed to the mount(2) syscall when mounting the new
  // filesystem to run the post-install program. If not set, a fixed list of
  // filesystems will be attempted. This setting is only used if
  // |run_postinstall| is set and true.
  optional string filesystem_type = 4;

  // If present, a list of signatures of the new_partition_info.hash signed with
  // different keys. If the update_engine daemon requires vendor-signed images
  // and has its public key installed, one of the signatures should be valid
  // for /postinstall to run.
  repeated Signatures.Signature new_partition_signature = 5;

  optional PartitionInfo old_partition_info = 6;
  optional PartitionInfo new_partition_info = 7;

  // The list of operations to be performed to apply this PartitionUpdate. The
  // associated operation blobs (in operations[i].data_offset, data_length)
  // should be stored contiguously and in the same order.
  repeated InstallOperation operations = 8;

  // Whether a failure in the postinstall step for this partition should be
  // ignored.
  optional bool postinstall_optional = 9;

  // On minor version 6 or newer, these fields are supported:

  // The extent for data covered by verity hash tree.
  optional Extent hash_tree_data_extent = 10;

  // The extent to store verity hash tree.
  optional Extent hash_tree_extent = 11;

  // The hash algorithm used in verity hash tree.
  optional string hash_tree_algorithm = 12;

  // The salt used for verity hash tree.
  optional bytes hash_tree_salt = 13;

  // The extent for data covered by FEC.
  optional Extent fec_data_extent = 14;

  // The extent to store FEC.
  optional Extent fec_extent = 15;

  // The number of FEC roots.
  optional uint32 fec_roots = 16 [default = 2];
}

message DynamicPartitionGroup {
  // Name of the group.
  required string name = 1;

  // Maximum size of the group. The sum of sizes of all partitions in the group
  // must not exceed the maximum size of the group.
  optional uint64 size = 2;

  // A list of partitions that belong to the group.
  repeated string partition_names = 3;
}

// Metadata related to all dynamic partitions.
message DynamicPartitionMetadata {
  // All updatable groups present in |partitions| of this DeltaArchiveManifest.
  // - If an updatable group is on the device but not in the manifest, it is
  //   not updated. Hence, the group will not be resized, and partitions cannot
  //   be added to or removed from the group.
  // - If an updatable group is in the manifest but not on the device, the group
  //   is added to the device.
  repeated DynamicPartitionGroup groups = 1;

  // Whether dynamic partitions have snapshots during the update. If this is
  // set to true, the update_engine daemon creates snapshots for all dynamic
  // partitions if possible. If this is unset, the update_engine daemon MUST
  // NOT create snapshots for dynamic partitions.
  optional bool snapshot_enabled = 2;
}

message DeltaArchiveManifest {
  // Only present in major version = 1. List of install operations for the
  // kernel and rootfs partitions. For major version = 2 see the |partitions|
  // field.
  repeated InstallOperation install_operations = 1 [deprecated = true];
  repeated InstallOperation kernel_install_operations = 2 [deprecated = true];

  // (At time of writing) usually 4096
  optional uint32 block_size = 3 [default = 4096];

  // If signatures are present, the offset into the blobs, generally
  // tacked onto the end of the file, and the length. We use an offset
  // rather than a bool to allow for more flexibility in future file formats.
  // If either is absent, it means signatures aren't supported in this
  // file.
  optional uint64 signatures_offset = 4;
  optional uint64 signatures_size = 5;

  // Only present in major version = 1. Partition metadata used to validate the
  // update. For major version = 2 see the |partitions| field.
  optional PartitionInfo old_kernel_info = 6 [deprecated = true];
  optional PartitionInfo new_kernel_info = 7 [deprecated = true];
  optional PartitionInfo old_rootfs_info = 8 [deprecated = true];
  optional PartitionInfo new_rootfs_info = 9 [deprecated = true];

  // old_image_info will only be present for delta images.
  optional ImageInfo old_image_info = 10;

  optional ImageInfo new_image_info = 11;

  // The minor version, also referred as "delta version", of the payload.
  // Minor version 0 is full payload, everything else is delta payload.
  optional uint32 minor_version = 12 [default = 0];

  // Only present in major version >= 2. List of partitions that will be
  // updated, in the order they will be updated. This field replaces the
  // |install_operations|, |kernel_install_operations| and the
  // |{old,new}_{kernel,rootfs}_info| fields used in major version = 1. This
  // array can have more than two partitions if needed, and they are identified
  // by the partition name.
  repeated PartitionUpdate partitions = 13;

  // The maximum timestamp of the OS allowed to apply this payload.
  // Can be used to prevent downgrading the OS.
  optional int64 max_timestamp = 14;

  // Metadata related to all dynamic partitions.
  optional DynamicPartitionMetadata dynamic_partition_metadata = 15;

  // If the payload only updates a subset of partitions on the device.
  optional bool partial_update = 16;
}<|MERGE_RESOLUTION|>--- conflicted
+++ resolved
@@ -167,17 +167,10 @@
 
 message InstallOperation {
   enum Type {
-<<<<<<< HEAD
-    REPLACE = 0;  // Replace destination extents w/ attached data
-    REPLACE_BZ = 1;  // Replace destination extents w/ attached bzipped data
-    MOVE = 2 [deprecated = true];  // Move source extents to destination extents
-    BSDIFF = 3 [deprecated = true];  // The data is a bsdiff binary diff
-=======
     REPLACE = 0;     // Replace destination extents w/ attached data.
     REPLACE_BZ = 1;  // Replace destination extents w/ attached bzipped data.
     MOVE = 2 [deprecated = true];    // Move source extents to target extents.
     BSDIFF = 3 [deprecated = true];  // The data is a bsdiff binary diff.
->>>>>>> 694eeb0d
 
     // On minor version 2 or newer, these operations are supported:
     SOURCE_COPY = 4; // Copy from source to target partition
