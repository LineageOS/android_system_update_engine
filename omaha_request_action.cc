--- conflicted
+++ resolved
@@ -1579,13 +1579,8 @@
 bool OmahaRequestAction::IsUpdateAllowedOverCurrentConnection(
     ErrorCode* error,
     const OmahaResponse& response) const {
-<<<<<<< HEAD
-  NetworkConnectionType type;
-  NetworkTethering tethering;
-=======
   ConnectionType type;
   ConnectionTethering tethering;
->>>>>>> e5f6f257
   ConnectionManagerInterface* connection_manager =
       system_state_->connection_manager();
   if (!connection_manager->GetConnectionProperties(&type, &tethering)) {
@@ -1598,13 +1593,8 @@
   bool is_device_policy_set = connection_manager->
                                   IsAllowedConnectionTypesForUpdateSet();
   // Treats tethered connection as if it is cellular connection.
-<<<<<<< HEAD
-  bool is_over_cellular = type == NetworkConnectionType::kCellular ||
-                          tethering == NetworkTethering::kConfirmed;
-=======
   bool is_over_cellular = type == ConnectionType::kCellular ||
                           tethering == ConnectionTethering::kConfirmed;
->>>>>>> e5f6f257
 
   if (!is_over_cellular) {
     // There's no need to further check user preferences as we are not over
