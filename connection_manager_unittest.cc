--- conflicted
+++ resolved
@@ -282,13 +282,8 @@
   // Set an empty device policy.
   fake_system_state_.set_device_policy(&device_policy);
 
-<<<<<<< HEAD
-  EXPECT_TRUE(cmut_.IsUpdateAllowedOver(NetworkConnectionType::kCellular,
-                                         NetworkTethering::kUnknown));
-=======
   EXPECT_TRUE(cmut_.IsUpdateAllowedOver(ConnectionType::kCellular,
                                         ConnectionTethering::kUnknown));
->>>>>>> e5f6f257
 }
 
 TEST_F(ConnectionManagerTest, AllowUpdatesOverTetheredNetworkByDefaultTest) {
@@ -296,21 +291,12 @@
   // Set an empty device policy.
   fake_system_state_.set_device_policy(&device_policy);
 
-<<<<<<< HEAD
-  EXPECT_TRUE(cmut_.IsUpdateAllowedOver(NetworkConnectionType::kWifi,
-                                         NetworkTethering::kConfirmed));
-  EXPECT_TRUE(cmut_.IsUpdateAllowedOver(NetworkConnectionType::kEthernet,
-                                         NetworkTethering::kConfirmed));
-  EXPECT_TRUE(cmut_.IsUpdateAllowedOver(NetworkConnectionType::kWifi,
-                                        NetworkTethering::kSuspected));
-=======
   EXPECT_TRUE(cmut_.IsUpdateAllowedOver(ConnectionType::kWifi,
                                         ConnectionTethering::kConfirmed));
   EXPECT_TRUE(cmut_.IsUpdateAllowedOver(ConnectionType::kEthernet,
                                         ConnectionTethering::kConfirmed));
   EXPECT_TRUE(cmut_.IsUpdateAllowedOver(ConnectionType::kWifi,
                                         ConnectionTethering::kSuspected));
->>>>>>> e5f6f257
 }
 
 TEST_F(ConnectionManagerTest, BlockUpdatesOver3GPerPolicyTest) {
@@ -345,13 +331,8 @@
       .Times(1)
       .WillOnce(Return(false));
 
-<<<<<<< HEAD
-  EXPECT_TRUE(cmut_.IsUpdateAllowedOver(NetworkConnectionType::kCellular,
-                                         NetworkTethering::kUnknown));
-=======
   EXPECT_TRUE(cmut_.IsUpdateAllowedOver(ConnectionType::kCellular,
                                         ConnectionTethering::kUnknown));
->>>>>>> e5f6f257
 }
 
 TEST_F(ConnectionManagerTest, StringForConnectionTypeTest) {
