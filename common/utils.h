//
// Copyright (C) 2012 The Android Open Source Project
//
// Licensed under the Apache License, Version 2.0 (the "License");
// you may not use this file except in compliance with the License.
// You may obtain a copy of the License at
//
//      http://www.apache.org/licenses/LICENSE-2.0
//
// Unless required by applicable law or agreed to in writing, software
// distributed under the License is distributed on an "AS IS" BASIS,
// WITHOUT WARRANTIES OR CONDITIONS OF ANY KIND, either express or implied.
// See the License for the specific language governing permissions and
// limitations under the License.
//

#ifndef UPDATE_ENGINE_COMMON_UTILS_H_
#define UPDATE_ENGINE_COMMON_UTILS_H_

#include <errno.h>
#include <time.h>
#include <unistd.h>

#include <algorithm>
#include <limits>
#include <map>
#include <memory>
#include <set>
#include <string>
#include <vector>

#include <base/files/file_path.h>
#include <base/posix/eintr_wrapper.h>
#include <base/time/time.h>
#include <brillo/key_value_store.h>
#include <brillo/secure_blob.h>

#include "update_engine/common/action.h"
#include "update_engine/common/action_processor.h"
#include "update_engine/common/constants.h"
#include "update_engine/payload_consumer/file_descriptor.h"
#include "update_engine/update_metadata.pb.h"

namespace chromeos_update_engine {

namespace utils {

// Formats |vec_str| as a string of the form ["<elem1>", "<elem2>"].
// Does no escaping, only use this for presentation in error messages.
std::string StringVectorToString(const std::vector<std::string>& vec_str);

// Calculates the p2p file id from payload hash and size
std::string CalculateP2PFileId(const brillo::Blob& payload_hash,
                               size_t payload_size);

// Parse the firmware version from one line of output from the
// "mosys" command.
std::string ParseECVersion(std::string input_line);

// Writes the data passed to path. The file at path will be overwritten if it
// exists. Returns true on success, false otherwise.
bool WriteFile(const char* path, const void* data, size_t data_len);

// Calls write() or pwrite() repeatedly until all count bytes at buf are
// written to fd or an error occurs. Returns true on success.
bool WriteAll(int fd, const void* buf, size_t count);
bool PWriteAll(int fd, const void* buf, size_t count, off_t offset);

bool WriteAll(const FileDescriptorPtr& fd, const void* buf, size_t count);
bool PWriteAll(const FileDescriptorPtr& fd,
               const void* buf,
               size_t count,
               off_t offset);

// Calls read() repeatedly until |count| bytes are read or EOF or EWOULDBLOCK
// is reached. Returns whether all read() calls succeeded (including EWOULDBLOCK
// as a success case), sets |eof| to whether the eof was reached and sets
// |out_bytes_read| to the actual number of bytes read regardless of the return
// value.
bool ReadAll(
    int fd, void* buf, size_t count, size_t* out_bytes_read, bool* eof);

// Calls pread() repeatedly until count bytes are read, or EOF is reached.
// Returns number of bytes read in *bytes_read. Returns true on success.
bool PReadAll(
    int fd, void* buf, size_t count, off_t offset, ssize_t* out_bytes_read);

bool PReadAll(const FileDescriptorPtr& fd,
              void* buf,
              size_t count,
              off_t offset,
              ssize_t* out_bytes_read);

// Opens |path| for reading and appends its entire content to the container
// pointed to by |out_p|. Returns true upon successfully reading all of the
// file's content, false otherwise, in which case the state of the output
// container is unknown. ReadFileChunk starts reading the file from |offset|; if
// |size| is not -1, only up to |size| bytes are read in.
bool ReadFile(const std::string& path, brillo::Blob* out_p);
bool ReadFile(const std::string& path, std::string* out_p);
bool ReadFileChunk(const std::string& path,
                   off_t offset,
                   off_t size,
                   brillo::Blob* out_p);

// Invokes |cmd| in a pipe and appends its stdout to the container pointed to by
// |out_p|. Returns true upon successfully reading all of the output, false
// otherwise, in which case the state of the output container is unknown.
bool ReadPipe(const std::string& cmd, std::string* out_p);

// Returns the size of the block device at the file descriptor fd. If an error
// occurs, -1 is returned.
off_t BlockDevSize(int fd);

// Returns the size of the file at path, or the file descriptor fd. If the file
// is actually a block device, this function will automatically call
// BlockDevSize. If the file doesn't exist or some error occurrs, -1 is
// returned.
off_t FileSize(const std::string& path);
off_t FileSize(int fd);

std::string ErrnoNumberAsString(int err);

// Returns true if the file exists for sure. Returns false if it doesn't exist,
// or an error occurs.
bool FileExists(const char* path);

// Returns true if |path| exists and is a symbolic link.
bool IsSymlink(const char* path);

// If |base_filename_template| is neither absolute (starts with "/") nor
// explicitly relative to the current working directory (starts with "./" or
// "../"), then it is prepended the system's temporary directory. On success,
// stores the name of the new temporary file in |filename|. If |fd| is
// non-null, the file descriptor returned by mkstemp is written to it and
// kept open; otherwise, it is closed. The template must end with "XXXXXX".
// Returns true on success.
bool MakeTempFile(const std::string& base_filename_template,
                  std::string* filename,
                  int* fd);

// Splits the partition device name into the block device name and partition
// number. For example, "/dev/sda3" will be split into {"/dev/sda", 3} and
// "/dev/mmcblk0p2" into {"/dev/mmcblk0", 2}
// Returns false when malformed device name is passed in.
// If both output parameters are omitted (null), can be used
// just to test the validity of the device name. Note that the function
// simply checks if the device name looks like a valid device, no other
// checks are performed (i.e. it doesn't check if the device actually exists).
bool SplitPartitionName(const std::string& partition_name,
                        std::string* out_disk_name,
                        int* out_partition_num);

// Builds a partition device name from the block device name and partition
// number. For example:
// {"/dev/sda", 1} => "/dev/sda1"
// {"/dev/mmcblk2", 12} => "/dev/mmcblk2p12"
// Returns empty string when invalid parameters are passed in
std::string MakePartitionName(const std::string& disk_name, int partition_num);

// Set the read-only attribute on the block device |device| to the value passed
// in |read_only|. Return whether the operation succeeded.
bool SetBlockDeviceReadOnly(const std::string& device, bool read_only);

// Synchronously mount or unmount a filesystem. Return true on success.
// When mounting, it will attempt to mount the device as the passed filesystem
// type |type|, with the passed |flags| options. If |type| is empty, "ext2",
// "ext3", "ext4" and "squashfs" will be tried.
bool MountFilesystem(const std::string& device,
                     const std::string& mountpoint,
                     unsigned long flags,  // NOLINT(runtime/int)
                     const std::string& type,
                     const std::string& fs_mount_options);
bool UnmountFilesystem(const std::string& mountpoint);

// Return whether the passed |mountpoint| path is a directory where a filesystem
// is mounted. Due to detection mechanism limitations, when used on directories
// where another part of the tree was bind mounted returns true only if bind
// mounted on top of a different filesystem (not inside the same filesystem).
bool IsMountpoint(const std::string& mountpoint);

// Returns a human-readable string with the file format based on magic constants
// on the header of the file.
std::string GetFileFormat(const std::string& path);

// Returns the string representation of the given UTC time.
// such as "11/14/2011 14:05:30 GMT".
std::string ToString(const base::Time utc_time);

// Returns true or false depending on the value of b.
std::string ToString(bool b);

// Returns a string representation of the given enum.
std::string ToString(DownloadSource source);

// Returns a string representation of the given enum.
std::string ToString(PayloadType payload_type);

// Fuzzes an integer |value| randomly in the range:
// [value - range / 2, value + range - range / 2]
int FuzzInt(int value, unsigned int range);

// Log a string in hex to LOG(INFO). Useful for debugging.
void HexDumpArray(const uint8_t* const arr, const size_t length);
inline void HexDumpString(const std::string& str) {
  HexDumpArray(reinterpret_cast<const uint8_t*>(str.data()), str.size());
}
inline void HexDumpVector(const brillo::Blob& vect) {
  HexDumpArray(vect.data(), vect.size());
}

template <typename T>
bool VectorIndexOf(const std::vector<T>& vect,
                   const T& value,
                   typename std::vector<T>::size_type* out_index) {
  typename std::vector<T>::const_iterator it =
      std::find(vect.begin(), vect.end(), value);
  if (it == vect.end()) {
    return false;
  } else {
    *out_index = it - vect.begin();
    return true;
  }
}

// Return the total number of blocks in the passed |extents| collection.
template <class T>
uint64_t BlocksInExtents(const T& extents) {
  uint64_t sum = 0;
  for (const auto& ext : extents) {
    sum += ext.num_blocks();
  }
  return sum;
}

// Converts seconds into human readable notation including days, hours, minutes
// and seconds. For example, 185 will yield 3m5s, 4300 will yield 1h11m40s, and
// 360000 will yield 4d4h0m0s.  Zero padding not applied. Seconds are always
// shown in the result.
std::string FormatSecs(unsigned secs);

// Converts a TimeDelta into human readable notation including days, hours,
// minutes, seconds and fractions of a second down to microsecond granularity,
// as necessary; for example, an output of 5d2h0m15.053s means that the input
// time was precise to the milliseconds only. Zero padding not applied, except
// for fractions. Seconds are always shown, but fractions thereof are only shown
// when applicable. If |delta| is negative, the output will have a leading '-'
// followed by the absolute duration.
std::string FormatTimeDelta(base::TimeDelta delta);

// This method transforms the given error code to be suitable for UMA and
// for error classification purposes by removing the higher order bits and
// aggregating error codes beyond the enum range, etc. This method is
// idempotent, i.e. if called with a value previously returned by this method,
// it'll return the same value again.
ErrorCode GetBaseErrorCode(ErrorCode code);

// Converts |time| to an Omaha InstallDate which is defined as "the
// number of PST8PDT calendar weeks since Jan 1st 2007 0:00 PST, times
// seven" with PST8PDT defined as "Pacific Time" (e.g. UTC-07:00 if
// daylight savings is observed and UTC-08:00 otherwise.)
//
// If the passed in |time| variable is before Monday January 1st 2007
// 0:00 PST, False is returned and the value returned in
// |out_num_days| is undefined. Otherwise the number of PST8PDT
// calendar weeks since that date times seven is returned in
// |out_num_days| and the function returns True.
//
// (NOTE: This function does not currently take daylight savings time
// into account so the result may up to one hour off. This is because
// the glibc date and timezone routines depend on the TZ environment
// variable and changing environment variables is not thread-safe.
bool ConvertToOmahaInstallDate(base::Time time, int* out_num_days);

// Look for the minor version value in the passed |store| and set
// |minor_version| to that value. Return whether the value was found and valid.
bool GetMinorVersion(const brillo::KeyValueStore& store,
                     uint32_t* minor_version);

// This function reads the specified data in |extents| into |out_data|. The
// extents are read from the file at |path|. |out_data_size| is the size of
// |out_data|. Returns false if the number of bytes to read given in
// |extents| does not equal |out_data_size|.
bool ReadExtents(const std::string& path,
                 const std::vector<Extent>& extents,
                 brillo::Blob* out_data,
                 ssize_t out_data_size,
                 size_t block_size);

// Read the current boot identifier and store it in |boot_id|. This identifier
// is constants during the same boot of the kernel and is regenerated after
// reboot. Returns whether it succeeded getting the boot_id.
bool GetBootId(std::string* boot_id);

// This function gets the file path of the file pointed to by FileDiscriptor.
std::string GetFilePath(int fd);

// Divide |x| by |y| and round up to the nearest integer.
constexpr uint64_t DivRoundUp(uint64_t x, uint64_t y) {
  return (x + y - 1) / y;
}

// Round |x| up to be a multiple of |y|.
constexpr uint64_t RoundUp(uint64_t x, uint64_t y) {
  return DivRoundUp(x, y) * y;
}

// Returns the integer value of the first section of |version|. E.g. for
//  "10575.39." returns 10575. Returns 0 if |version| is empty, returns -1 if
// first section of |version| is invalid (e.g. not a number).
int VersionPrefix(const std::string& version);

// Parses a string in the form high.low, where high and low are 16 bit unsigned
// integers. If there is more than 1 dot, or if either of the two parts are
// not valid 16 bit unsigned numbers, then 0xffff is returned for both.
void ParseRollbackKeyVersion(const std::string& raw_version,
                             uint16_t* high_version,
                             uint16_t* low_version);

<<<<<<< HEAD
// Return a string representation of |utime| for log file names.
std::string GetTimeAsString(time_t utime);
=======
// Returns the string format of the hashed |str_to_convert| that can be used
// with |Excluder| as the exclusion name.
std::string GetExclusionName(const std::string& str_to_convert);
>>>>>>> 694eeb0d

}  // namespace utils

// Utility class to close a file descriptor
class ScopedFdCloser {
 public:
  explicit ScopedFdCloser(int* fd) : fd_(fd) {}
  ~ScopedFdCloser() {
    if (should_close_ && fd_ && (*fd_ >= 0) && !IGNORE_EINTR(close(*fd_)))
      *fd_ = -1;
  }
  void set_should_close(bool should_close) { should_close_ = should_close; }

 private:
  int* fd_;
  bool should_close_ = true;
  DISALLOW_COPY_AND_ASSIGN(ScopedFdCloser);
};

// Utility class to delete a file when it goes out of scope.
class ScopedPathUnlinker {
 public:
  explicit ScopedPathUnlinker(const std::string& path)
      : path_(path), should_remove_(true) {}
  ~ScopedPathUnlinker() {
    if (should_remove_ && unlink(path_.c_str()) < 0) {
      PLOG(ERROR) << "Unable to unlink path " << path_;
    }
  }
  void set_should_remove(bool should_remove) { should_remove_ = should_remove; }

 private:
  const std::string path_;
  bool should_remove_;
  DISALLOW_COPY_AND_ASSIGN(ScopedPathUnlinker);
};

// A little object to call ActionComplete on the ActionProcessor when
// it's destructed.
class ScopedActionCompleter {
 public:
  explicit ScopedActionCompleter(ActionProcessor* processor,
                                 AbstractAction* action)
      : processor_(processor),
        action_(action),
        code_(ErrorCode::kError),
        should_complete_(true) {
    CHECK(processor_);
  }
  ~ScopedActionCompleter() {
    if (should_complete_)
      processor_->ActionComplete(action_, code_);
  }
  void set_code(ErrorCode code) { code_ = code; }
  void set_should_complete(bool should_complete) {
    should_complete_ = should_complete;
  }
  ErrorCode get_code() const { return code_; }

 private:
  ActionProcessor* processor_;
  AbstractAction* action_;
  ErrorCode code_;
  bool should_complete_;
  DISALLOW_COPY_AND_ASSIGN(ScopedActionCompleter);
};

}  // namespace chromeos_update_engine

#define TEST_AND_RETURN_FALSE_ERRNO(_x)                              \
  do {                                                               \
    bool _success = static_cast<bool>(_x);                           \
    if (!_success) {                                                 \
      std::string _msg =                                             \
          chromeos_update_engine::utils::ErrnoNumberAsString(errno); \
      LOG(ERROR) << #_x " failed: " << _msg;                         \
      return false;                                                  \
    }                                                                \
  } while (0)

#define TEST_AND_RETURN_FALSE(_x)          \
  do {                                     \
    bool _success = static_cast<bool>(_x); \
    if (!_success) {                       \
      LOG(ERROR) << #_x " failed.";        \
      return false;                        \
    }                                      \
  } while (0)

#define TEST_AND_RETURN_ERRNO(_x)                                    \
  do {                                                               \
    bool _success = static_cast<bool>(_x);                           \
    if (!_success) {                                                 \
      std::string _msg =                                             \
          chromeos_update_engine::utils::ErrnoNumberAsString(errno); \
      LOG(ERROR) << #_x " failed: " << _msg;                         \
      return;                                                        \
    }                                                                \
  } while (0)

#define TEST_AND_RETURN(_x)                \
  do {                                     \
    bool _success = static_cast<bool>(_x); \
    if (!_success) {                       \
      LOG(ERROR) << #_x " failed.";        \
      return;                              \
    }                                      \
  } while (0)

#define TEST_AND_RETURN_FALSE_ERRCODE(_x)      \
  do {                                         \
    errcode_t _error = (_x);                   \
    if (_error) {                              \
      errno = _error;                          \
      LOG(ERROR) << #_x " failed: " << _error; \
      return false;                            \
    }                                          \
  } while (0)

#endif  // UPDATE_ENGINE_COMMON_UTILS_H_<|MERGE_RESOLUTION|>--- conflicted
+++ resolved
@@ -317,14 +317,11 @@
                              uint16_t* high_version,
                              uint16_t* low_version);
 
-<<<<<<< HEAD
 // Return a string representation of |utime| for log file names.
 std::string GetTimeAsString(time_t utime);
-=======
 // Returns the string format of the hashed |str_to_convert| that can be used
 // with |Excluder| as the exclusion name.
 std::string GetExclusionName(const std::string& str_to_convert);
->>>>>>> 694eeb0d
 
 }  // namespace utils
 
