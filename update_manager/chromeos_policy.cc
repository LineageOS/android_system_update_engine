--- conflicted
+++ resolved
@@ -154,12 +154,9 @@
     case ErrorCode::kInternalLibCurlError:
     case ErrorCode::kUnresolvedHostError:
     case ErrorCode::kUnresolvedHostRecovered:
-<<<<<<< HEAD
-    case ErrorCode::kPackageExcludedFromUpdate:
-=======
     case ErrorCode::kNotEnoughSpace:
     case ErrorCode::kDeviceCorrupted:
->>>>>>> 9956320f
+    case ErrorCode::kPackageExcludedFromUpdate:
       LOG(INFO) << "Not changing URL index or failure count due to error "
                 << chromeos_update_engine::utils::ErrorCodeToString(err_code)
                 << " (" << static_cast<int>(err_code) << ")";
