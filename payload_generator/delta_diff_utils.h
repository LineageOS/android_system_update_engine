//
// Copyright (C) 2015 The Android Open Source Project
//
// Licensed under the Apache License, Version 2.0 (the "License");
// you may not use this file except in compliance with the License.
// You may obtain a copy of the License at
//
//      http://www.apache.org/licenses/LICENSE-2.0
//
// Unless required by applicable law or agreed to in writing, software
// distributed under the License is distributed on an "AS IS" BASIS,
// WITHOUT WARRANTIES OR CONDITIONS OF ANY KIND, either express or implied.
// See the License for the specific language governing permissions and
// limitations under the License.
//

#ifndef UPDATE_ENGINE_PAYLOAD_GENERATOR_DELTA_DIFF_UTILS_H_
#define UPDATE_ENGINE_PAYLOAD_GENERATOR_DELTA_DIFF_UTILS_H_

#include <string>
#include <vector>

#include <brillo/secure_blob.h>
#include <puffin/puffdiff.h>

#include "update_engine/payload_generator/annotated_operation.h"
#include "update_engine/payload_generator/extent_ranges.h"
#include "update_engine/payload_generator/payload_generation_config.h"
#include "update_engine/update_metadata.pb.h"

namespace chromeos_update_engine {

namespace diff_utils {

// Create operations in |aops| to produce all the blocks in the |new_part|
// partition using the filesystem opened in that PartitionConfig.
// It uses the files reported by the filesystem in |old_part| and the data
// blocks in that partition (if available) to determine the best way to compress
// the new files (REPLACE, REPLACE_BZ, COPY, BSDIFF) and writes any necessary
// data to |blob_file|. |hard_chunk_blocks| and |soft_chunk_blocks| are the hard
// and soft chunk limits in number of blocks respectively. The soft chunk limit
// is used to split MOVE and SOURCE_COPY operations and REPLACE_BZ of zeroed
// blocks, while the hard limit is used to split a file when generating other
// operations. A value of -1 in |hard_chunk_blocks| means whole files.
bool DeltaReadPartition(std::vector<AnnotatedOperation>* aops,
                        const PartitionConfig& old_part,
                        const PartitionConfig& new_part,
                        ssize_t hard_chunk_blocks,
                        size_t soft_chunk_blocks,
                        const PayloadVersion& version,
                        BlobFileWriter* blob_file);

// Create operations in |aops| for identical blocks that moved around in the old
// and new partition and also handle zeroed blocks. The old and new partition
// are stored in the |old_part| and |new_part| files and have |old_num_blocks|
// and |new_num_blocks| respectively. The maximum operation size is
// |chunk_blocks| blocks, or unlimited if |chunk_blocks| is -1. The blobs of the
// produced operations are stored in the |blob_file|.
// The collections |old_visited_blocks| and |new_visited_blocks| state what
// blocks already have operations reading or writing them and only operations
// for unvisited blocks are produced by this function updating both collections
// with the used blocks.
bool DeltaMovedAndZeroBlocks(std::vector<AnnotatedOperation>* aops,
                             const std::string& old_part,
                             const std::string& new_part,
                             size_t old_num_blocks,
                             size_t new_num_blocks,
                             ssize_t chunk_blocks,
                             const PayloadVersion& version,
                             BlobFileWriter* blob_file,
                             ExtentRanges* old_visited_blocks,
                             ExtentRanges* new_visited_blocks);

// For a given file |name| append operations to |aops| to produce it in the
// |new_part|. The file will be split in chunks of |chunk_blocks| blocks each
// or treated as a single chunk if |chunk_blocks| is -1. The file data is
// stored in |new_part| in the blocks described by |new_extents| and, if it
// exists, the old version exists in |old_part| in the blocks described by
// |old_extents|. The operations added to |aops| reference the data blob
// in the |blob_file|. |old_deflates| and |new_deflates| are all deflate
// locations in |old_part| and |new_part|. Returns true on success.
bool DeltaReadFile(std::vector<AnnotatedOperation>* aops,
                   const std::string& old_part,
                   const std::string& new_part,
                   const std::vector<Extent>& old_extents,
                   const std::vector<Extent>& new_extents,
                   const std::vector<puffin::BitExtent>& old_deflates,
                   const std::vector<puffin::BitExtent>& new_deflates,
                   const std::string& name,
                   ssize_t chunk_blocks,
                   const PayloadVersion& version,
                   BlobFileWriter* blob_file);

// Reads the blocks |old_extents| from |old_part| (if it exists) and the
// |new_extents| from |new_part| and determines the smallest way to encode
// this |new_extents| for the diff. It stores necessary data in |out_data| and
// fills in |out_op|. If there's no change in old and new files, it creates a
// MOVE or SOURCE_COPY operation. If there is a change, the smallest of the
// operations allowed in the given |version| (REPLACE, REPLACE_BZ, BSDIFF,
// SOURCE_BSDIFF, or PUFFDIFF) wins.
<<<<<<< HEAD
// |new_extents| must not be empty. Returns true on success.
=======
// |new_extents| must not be empty. |old_deflates| and |new_deflates| are all
// the deflate locations in |old_part| and |new_part|. Returns true on success.
>>>>>>> 840703a4
bool ReadExtentsToDiff(const std::string& old_part,
                       const std::string& new_part,
                       const std::vector<Extent>& old_extents,
                       const std::vector<Extent>& new_extents,
                       const std::vector<puffin::BitExtent>& old_deflates,
                       const std::vector<puffin::BitExtent>& new_deflates,
                       const PayloadVersion& version,
                       brillo::Blob* out_data,
                       InstallOperation* out_op);

// Generates the best allowed full operation to produce |new_data|. The allowed
// operations are based on |payload_version|. The operation blob will be stored
// in |out_blob| and the resulting operation type in |out_type|. Returns whether
// a valid full operation was generated.
bool GenerateBestFullOperation(const brillo::Blob& new_data,
                               const PayloadVersion& version,
                               brillo::Blob* out_blob,
                               InstallOperation_Type* out_type);

// Returns whether |op_type| is one of the REPLACE full operations.
bool IsAReplaceOperation(InstallOperation_Type op_type);

// Returns true if an operation with type |op_type| has no |src_extents|.
bool IsNoSourceOperation(InstallOperation_Type op_type);

// Returns true if |op| is a no-op operation that doesn't do any useful work
// (e.g., a move operation that copies blocks onto themselves).
bool IsNoopOperation(const InstallOperation& op);

// Filters all the operations that are no-op, maintaining the relative order
// of the rest of the operations.
void FilterNoopOperations(std::vector<AnnotatedOperation>* ops);

bool InitializePartitionInfo(const PartitionConfig& partition,
                             PartitionInfo* info);

// Compare two AnnotatedOperations by the start block of the first Extent in
// their destination extents.
bool CompareAopsByDestination(AnnotatedOperation first_aop,
                              AnnotatedOperation second_aop);

// Returns whether the filesystem is an ext[234] filesystem. In case of failure,
// such as if the file |device| doesn't exists or can't be read, it returns
// false.
bool IsExtFilesystem(const std::string& device);

// Returns the max number of threads to process the files(chunks) in parallel.
size_t GetMaxThreads();

}  // namespace diff_utils

}  // namespace chromeos_update_engine

#endif  // UPDATE_ENGINE_PAYLOAD_GENERATOR_DELTA_DIFF_UTILS_H_<|MERGE_RESOLUTION|>--- conflicted
+++ resolved
@@ -98,12 +98,8 @@
 // MOVE or SOURCE_COPY operation. If there is a change, the smallest of the
 // operations allowed in the given |version| (REPLACE, REPLACE_BZ, BSDIFF,
 // SOURCE_BSDIFF, or PUFFDIFF) wins.
-<<<<<<< HEAD
-// |new_extents| must not be empty. Returns true on success.
-=======
 // |new_extents| must not be empty. |old_deflates| and |new_deflates| are all
 // the deflate locations in |old_part| and |new_part|. Returns true on success.
->>>>>>> 840703a4
 bool ReadExtentsToDiff(const std::string& old_part,
                        const std::string& new_part,
                        const std::vector<Extent>& old_extents,
